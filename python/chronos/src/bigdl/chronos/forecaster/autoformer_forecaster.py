--- conflicted
+++ resolved
@@ -165,18 +165,12 @@
             invalidInputError(False, "Found search spaces in arguments but HPO is disabled."
                               "Enable HPO or remove search spaces in arguments to use.")
 
-<<<<<<< HEAD
-        # seed setting
-        from pytorch_lightning import seed_everything
-        seed_everything(seed=self.seed)
-
-=======
         if not has_space:
             if self.use_hpo:
                 warnings.warn("HPO is enabled but no spaces is specified, so disable HPO.")
             self.use_hpo = False
             self.internal = model_creator(self.model_config)
->>>>>>> 1ebdfa41
+
         self.model_creator = model_creator
         self.loss_creator = loss_creator
 
@@ -348,10 +342,6 @@
                if you input a pytorch dataloader for `data`, the batch_size will follow the
                batch_size setted in `data`.
         """
-<<<<<<< HEAD
-=======
-
->>>>>>> 1ebdfa41
         # distributed is not supported.
         if self.distributed:
             invalidInputError(False, "distributed is not support in Autoformer")
